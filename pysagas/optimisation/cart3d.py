--- conflicted
+++ resolved
@@ -173,13 +173,9 @@
         else:
             print("Sensitivity study already run.")
 
-<<<<<<< HEAD
-    def _run_simulation(self, basefiles_dir: str, iter_dir: str, max_adapt: int = None):
-=======
     def _run_simulation(self, basefiles_dir: str, iter_dir: str):
         target_adapt = self._infer_adapt()
 
->>>>>>> d1ce9b59
         # Make simulation directory
         sim_dir = os.path.join(iter_dir, self.sim_dir_name)
         run_intersect = False
@@ -266,11 +262,8 @@
         return complete
 
     def _process_results(self, param_names: List[str], iter_dir: str):
-<<<<<<< HEAD
-=======
         target_adapt = self._infer_adapt()
 
->>>>>>> d1ce9b59
         # Construct simulation directory
         sim_dir = os.path.join(iter_dir, self.sim_dir_name)
         target_adapt = self._infer_adapt(sim_dir)
